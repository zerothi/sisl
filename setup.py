#!/usr/bin/env python
"""
Library to create/handle geometries and tight-binding parameters in Python. Made with DFT in mind.
"""

from __future__ import print_function

if __doc__ is None:
    __doc__ = """sids: Creating and handling of geometries.

Enables tight-binding models etc."""

DOCLINES = __doc__.split("\n")

import sys, subprocess
import os, os.path as osp

CLASSIFIERS = """\
Development Status :: 5 - Production/Stable
Intended Audience :: Science/Research
License :: OSI Approved :: GNU Lesser General Public License v3 (LGPLv3)
Programming Language :: Python :: 2
Programming Language :: Python :: 3
Topic :: Software Development
Topic :: Scientific/Engineering
Topic :: Scientific/Engineering :: Physics
Topic :: Utilities
Operating System :: Microsoft :: Windows
Operating System :: POSIX
Operating System :: Unix
Operating System :: MacOS
"""

MAJOR               = 0
MINOR               = 4
MICRO               = 9
ISRELEASED          = False
VERSION             = '%d.%d.%d' % (MAJOR, MINOR, MICRO)
GIT_REVISION        = 9f01b1db8390f9672d2842b97e00ec83a566a850

def generate_cython():
    cwd = osp.abspath(osp.dirname(__file__))
    print("Cythonizing sources")
    p = subprocess.call([sys.executable,
                          osp.join(cwd, 'tools', 'cythonize.py'),
                          'sids'],
                         cwd=cwd)
    if p != 0:
        raise RuntimeError("Running cythonize failed!")

scripts = ['sgeom','sgrid']

scripts = [osp.join('scripts', script) for script in scripts]

metadata = dict(
    name = 'sids',
    maintainer = "Nick R. Papior",
    maintainer_email = "nickpapior@gmail.com",
<<<<<<< HEAD
    description = DOCLINES[0],
    long_description = open("README.md",'r').read(),
=======
    description = "Tight-binding models and interfacing the tight-binding transport calculator TBtrans",
    long_description = "\n".join(DOCLINES[2:]),
>>>>>>> b88adccf
    url = "https://github.com/zerothi/sids",
    download_url = "https://github.com/zerothi/sids/releases",
    license = 'LGPLv3',
    classifiers=[_f for _f in CLASSIFIERS.split('\n') if _f],
    platforms = ["Windows", "Linux", "Solaris", "Mac OS-X", "Unix"],
#    test_suite='nose.collector',
    scripts = scripts,
    )

from numpy.distutils.core import setup

cwd = osp.abspath(osp.dirname(__file__))
if not osp.exists(osp.join(cwd, 'PKG-INFO')):
    # Generate Cython sources, unless building from source release
    #generate_cython()
    pass

# Generate configuration
def configuration(parent_package='',top_path=None):
    from numpy.distutils.misc_util import Configuration
    config = Configuration(None, parent_package, top_path)
    config.set_options(ignore_setup_xxx_py=True,
                       assume_default_configuration=True,
                       delegate_options_to_subpackages=True,
                       quiet=True)
    
    config.add_subpackage('sids')
    
    return config

metadata['version'] = VERSION
metadata['configuration'] = configuration
if not ISRELEASED:
    metadata['version'] = VERSION + '-dev'

# With credits from NUMPY developers we use this
# routine to get the git-tag
def git_version():
    global GIT_REVISION
    def _minimal_ext_cmd(cmd):
        # construct minimal environment
        env = {}
        for k in ['SYSTEMROOT', 'PATH']:
            v = os.environ.get(k)
            if v is not None:
                env[k] = v
        # LANGUAGE is used on win32
        env['LANGUAGE'] = 'C'
        env['LANG'] = 'C'
        env['LC_ALL'] = 'C'
        out = subprocess.Popen(cmd, stdout=subprocess.PIPE,
                               stderr=subprocess.PIPE, env=env).communicate()[0]
        return out

    try:
        out = _minimal_ext_cmd(['git', 'rev-parse', 'HEAD'])
        rev = out.strip().decode('ascii')
    except OSError:
        # Retain the revision name
        rev = GIT_REVISION

    return rev


def write_version_py(filename='sids/version.py'):
    version_str = """
# This file is automatically generated from sids setup.py
major   = {vrs[0]}
minor   = {vrs[1]}
micro   = {vrs[2]}
version = '.'.join(map(str,{vrs}))
release = {release}
# Git information
git_rev = '{git}'
git_rev_short = git_rev[:7]

if not release:
    version = version + '-' + git_rev_short
"""
    # If we are in git we try and fetch the
    # git version as well
    GIT_REV = git_version()

    with open(filename,'w') as fh:
        fh.write(version_str.format(vrs=[MAJOR,MINOR,MICRO],
                                    release=str(ISRELEASED),
                                    git=GIT_REV))
    
if __name__ == '__main__':

    try:
        # Create version file
        # if allowed
        write_version_py()
    except:
        pass
    
    # Main setup of python modules
    setup(**metadata)<|MERGE_RESOLUTION|>--- conflicted
+++ resolved
@@ -56,13 +56,8 @@
     name = 'sids',
     maintainer = "Nick R. Papior",
     maintainer_email = "nickpapior@gmail.com",
-<<<<<<< HEAD
-    description = DOCLINES[0],
+    description = "Tight-binding models and interfacing the tight-binding transport calculator TBtrans",
     long_description = open("README.md",'r').read(),
-=======
-    description = "Tight-binding models and interfacing the tight-binding transport calculator TBtrans",
-    long_description = "\n".join(DOCLINES[2:]),
->>>>>>> b88adccf
     url = "https://github.com/zerothi/sids",
     download_url = "https://github.com/zerothi/sids/releases",
     license = 'LGPLv3',
