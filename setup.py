--- conflicted
+++ resolved
@@ -400,47 +400,6 @@
             "xarray >= " + min_version["xarray"],
             "tqdm",
         ],
-    },
-    "zip_safe": False,
-}
-
-
-def readme():
-    if not osp.exists("README.md"):
-        return ""
-    return open("README.md", "r").read()
-
-metadata = dict(
-    name=DISTNAME,
-    maintainer=AUTHOR,
-    description="Python interface for tight-binding model creation and analysis of DFT output. Input mechanism for large scale transport calculations using NEGF TBtrans (TranSiesta)",
-    long_description=readme(),
-    long_description_content_type="text/markdown",
-    url="http://github.com/zerothi/sisl",
-    download_url=DOWNLOAD_URL,
-    license=LICENSE,
-    packages=find_packages(include=["sisl", "sisl.*"]),
-    ext_modules=cythonizer(extensions, compiler_directives=directives),
-    entry_points={
-<<<<<<< HEAD
-        'console_scripts':
-        ['sgeom = sisl.geometry:sgeom',
-         'sgrid = sisl.grid:sgrid',
-         'sdata = sisl.utils.sdata:sdata',
-         'sisl = sisl.utils.sdata:sdata',
-         'splot = sisl.viz.splot:splot']
-    },
-    classifiers=[_f.strip() for _f in CLASSIFIERS.split('\n') if _f],
-    platforms=['Unix', 'Linux', 'Mac OS-X', 'Windows'],
-    python_requires='>=3.6',
-    install_requires=install_requires,
-    setup_requires=setup_requires,
-    tests_require=['pytest'],
-    zip_safe=False,
-    extras_require={
-        # We currently use xarray for additional data-analysis
-        # And tqdm for progressbars
-        'analysis': ['xarray>=0.10.0', 'tqdm'],
         'visualization': [
             'tqdm',
             'plotly',
@@ -454,13 +413,34 @@
             'flask-socketio',
             'flask-cors'
         ]
-=======
+    },
+    "zip_safe": False,
+}
+
+
+def readme():
+    if not osp.exists("README.md"):
+        return ""
+    return open("README.md", "r").read()
+
+metadata = dict(
+    name=DISTNAME,
+    maintainer=AUTHOR,
+    description="Python interface for tight-binding model creation and analysis of DFT output. Input mechanism for large scale transport calculations using NEGF TBtrans (TranSiesta)",
+    long_description=readme(),
+    long_description_content_type="text/markdown",
+    url="http://github.com/zerothi/sisl",
+    download_url=DOWNLOAD_URL,
+    license=LICENSE,
+    packages=find_packages(include=["sisl", "sisl.*"]),
+    ext_modules=cythonizer(extensions, compiler_directives=directives),
+    entry_points={
         "console_scripts":
         ["sgeom = sisl.geometry:sgeom",
          "sgrid = sisl.grid:sgrid",
          "sdata = sisl.utils.sdata:sdata",
-         "sisl = sisl.utils.sdata:sdata"]
->>>>>>> 846ff3b5
+         "sisl = sisl.utils.sdata:sdata",
+         'splot = sisl.viz.splot:splot']
     },
     classifiers=CLASSIFIERS,
     platforms="any",
