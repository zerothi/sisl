--- conflicted
+++ resolved
@@ -317,7 +317,6 @@
     return siles
 
 
-<<<<<<< HEAD
 def get_sile_rules(attrs=None):
     '''
     Retrieve all sile rules of siles with specific attributes or methods
@@ -347,9 +346,7 @@
     return sile_rules
 
 
-=======
 @set_module("sisl.io")
->>>>>>> 846ff3b5
 class BaseSile:
     """ Base class for all sisl files """
 
