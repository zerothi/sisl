# Changelog
All notable changes to this project will be documented in this file.

The format is based on [Keep a Changelog](https://keepachangelog.com/en/1.0.0/),
and this project adheres to [Semantic Versioning](https://semver.org/spec/v2.0.0.html) once
we hit release version 1.0.0.


## [0.14.4] - YYYY-MM-DD

<<<<<<< HEAD
### Added
- enabled `Grid.to|new` with the most basic stuff
  str|Path|Grid|pyamg
- `Shape.translate`, to easily translate entire shape constructs, #655
- Creation of chiral GNRs (`kind=chiral` in `sisl.geom.nanoribbon`/`sisl.geom.graphene_nanoribbon`
  as well as `sisl.geom.cgnr`)
- Creation of [n]-triangulenes (`sisl.geom.triangulene`)

### Fixed
- enabled slicing in matrix assignments, #650
- changed `Shape.volume()` to `Shape.volume` 

### Changed
- `vacuum` is now an optional parameter for all ribbon structures
=======
### Fixed
- growth direction for zigzag heteroribbons
>>>>>>> 9d9fc1da


## [0.14.3] - 2023-11-07

### Added
- Creation of honeycomb flakes (`sisl.geom.honeycomb_flake`,
  `sisl.geom.graphene_flake`). #636
- added `Geometry.as_supercell` to create the supercell structure,
  thanks to @pfebrer for the suggestion
- added `Lattice.to` and `Lattice.new` to function the same
  as `Geometry`, added Lattice.to["Cuboid"]
- added `Atom.to`, currently only `to.Sphere()`
- enabled `Geometry.to|new.Sile(...)`
- added logging in some modules, to be added in more stuff to allow easier
  debugging.
- marked all `toSphere|toEllipsoid|...` as deprecated
- a simple extensionable method to add `Sile.info.<attr>` by exposing
  attributes through an object on each class.
  The _info_attributes_ contains a list of attributes that can be
  discovered while reading ascii files see #509

### Fixed
- fixed cases where `Geometry.close` would not catch all neighbours, #633

### Changed
- sisl now enforces the black style
- `Lattice` now holds the boundary conditions (not `Grid`), see #626
- Some siles exposed certain properties containing basic information
  about the content, say number of atoms/orbitals etc.
  These will be moved to `sile.info.<attr>` instead to reduce
  the number of methods exposed on each sile.


## [0.14.2] - 2023-10-04

### Fixed
- problems in the sisl.viz module got fixed

### Changed
- xarray is now a full dependency (this also implies pandas)


## [0.14.1] - 2023-09-28



## [0.14.0] - 2023-09-28

### Added
- added SISL_UNIT_SIESTA to select between legacy or codata2018 units (since Siesta 5)
  New default is codata2018, may create inconsistencies until Siesta 5 is widely adopted.
- added --remove to sgeom for removing single atoms
- added a EllipticalCylinder as a new shape
- added basis-enthalpy to the stdoutSiestaSile.read_energy routine
- added `read_trajectory` to read cell vectors, atomic positions, and forces from VASP OUTCAR
- slicing io files multiple output (still WIP), see #584 for details
  Intention is to have all methods use this method for returning
  multiple values, it should streamline the API.
- allowed xyz files to read Origin entries in the comment field
- allowed sile specifiers to be more explicit:
     - "hello.xyz{contains=<name>}" equivalent to "hello.xyz{<name>}"
     - "hello.xyz{startswith=<name>}" class name should start with `<name>`
     - "hello.xyz{endswith=<name>}" class name should end with `<name>`
        This is useful for defining a currently working code:

            SISL_IO_DEFAULT=siesta

- added environment variable ``SISL_IO_DEFAULT`` which appends a sile specifier
  if not explicitly added. I.e. ``get_sile("hello.xyz")`` is equivalent to
  ``get_sile("hello.xyz{os.environ["SISL_IO_DEFAULT"]}"``.
  Fixes #576
- added a context manager for manipulating the global env-vars in temporary
  locations. ``with sisl_environ(SISL_IO_DEFAULT=...)``
- enabled `Geometry.append|prepend` in `sgeom` command (reads other files)
- added `fdfSileSiesta.write_brillouinzone` to easily write BandLines to the fdf output,
  see #141
- added `aniSileSiesta` for MD output of Siesta, #544
- `mdSileOpenMX` for MD output of OpenMX
- `Atoms.formula` to get a chemical formula, currently only Hill notation
- unified the index argument for reading Grids, `read_grid`, this influences
  Siesta and VASP grid reads.
- `sisl.mixing`:
  - `AndersonMixer` enables the popular and very simple linear-like mixer
  - `StepMixer` allows switching between different mixers, for instance this
     enabled restart capabilities among other things.
  - Enabled composite mixers (simple math with mixers)
- `BrillouinZone.merge` allows simple merging of several objects, #537

### Changed
- updated the viz module, #476
- allowing ^ negation in order arguments for siles
- internal change to comply with scipy changes, use issparse instead
  of spmatrix, see #598
- netCDF4 is now an optional dependency, #595
- interface for Sparse*.nonzero(), arguments suffixed with 's'
- `stdoutSileVASP` will not accept `all=` arguments
- `stdoutSileVASP.read_energy` returns as default the next item (no longer the last)
- `txtSileOrca` will not accept `all=` arguments, see #584
- `stdoutSileOrca` will not accept `all=` arguments, see #584
- `xyzSile` out from sisl will now default to the extended xyz file-format
  Explicitly adding the nsc= value makes it compatible with other exyz
  file formats and parseable by sisl, this is an internal change
- default of `Geometry.translate2uc`, now only periodic axes are
  default to be moved
- all out files have been renamed to stdout to clarify they are
  user determined output file names, suggestion by @tfrederiksen
- bumped Python requirement to >=3.8
- orbitals `R` arguments will now by default determine the minimal radii
  that contains 99.99% of the function integrand. The argument now
  accepts values -1:0 which is a fraction of the integrand that the function
  should contain, a positive value will explicitly set the range #574
- Added printout of the removed couplings in the `RecursiveSI`
- `SuperCell` class is officially deprecated in favor of `Lattice`, see #95 for details
  The old class will still be accessible and usable for some time (at least a year)
- Enabled EigenState.wavefunction(grid) to accept grid as the initialization of
	the grid argument, so one does not need to produce the `Grid` on before-hand
- ``Geometry.rotate(only=)`` to ``(what=)``, this is to unify the interfaces across, #541
  Also changed the default value to be "xyz" if atoms is Not none
- ``tbtncSileTBtrans(only=)`` arguments are changed to (what=) #541
- `SelfEnergy.scattering_matrix` is changed to `SelfEnergy.broadening_matrix`
  ince the scattering matrix is an S-matrix usage.
  Also changed `se2scat` to `se2broadening` #529
- allow `BrillouinZone` initialization with scalar weights for all k-points #537
- `Geometry.swapaxes` and `SuperCell.swapaxes`, these are now more versatile by
	allowing multiple swaps in a single run, #539
- deprecated `set_sc`
- internal build-system is changed to `scikit-build-core`, the `distutils` will be
  deprecated in Python>=3.12 so it was a needed change.
  This resulted in a directory restructuring.


### Fixed
- fixed Mulliken calculations for polarized calculations due to missing copy, #611
- fixed single argument `ret_isc=True` of `close`, #604 and #605
- tiling Grid now only possible for commensurate grids (grid.lattice % grid.geometry.lattice)
- rare cases for non-Gamma calculations with actual Gamma matrices resulted
  in crashes #572
- `MonkhorstPack.replace` now checks for symmetry k-points if the BZ is using
  trs. Additionally the displacements are moved to the primitive point before
  comparing, this partly fixed #568
- spin-orbit Hamiltonians in `RealSpaceSE` and `RealSpaceSI`, fixes #567
- ufunc reductions on `SparseGeometry` where `axis` arguments reduces
  dimensionality
- interaction with pymatgen
- `fdfSileSiesta.includes` would fail when empty lines were present, #555
  fixed and added test
- Documentation now uses global references
- `Geometry.swapaxes` would not swap latticevector cartesian coordinates, #539


### toolbox.btd
#### Added
- calculation of scattering matrices


## [0.13.0] - 2023-1-18

### Added
- `Geometry.apply` apply functions to slices of data depending on the geometry
- enabled Gaussian and Slater type orbitals, #463
  Please give feedback!
- deltancSileTBtrans.merge allowing easy merging of several delta
  siles, #513
- implemented reading of output files from ORCA, #500
- HydrogenicOrbital is added for simple handling of 1-valence electron
  orbitals, #499
- Bohr radius to constants
- enabled ASCII siles to read from file-handles and buffers, #484
- enabled unit specification for lengths in cube-files
- added `kwargs` passed to eigenstate functions in `berry_phase`
  and `conductivity`
- ensured that non-orthogonal `transform` will copy over overlap matrix
  in case the matrix is only touching the non-overlap elements
- enabled dictionary entries for the `Atoms` initialization
  in place of `atoms` argument. Both in the list-like entry, or
  as the only argument.

### Fixed
- rare compiler bug, #512
- `within_inf` with periodic arguments, #511
- reading TranSiesta data from outSileSiesta
- regression from 80f27b05, reading version 0 HSX content, #492
- delta-files (netCDF) would always have diagonal components,
  this has now been removed since it only needs the elements with
  values
- Siesta sparse matrices could in some cases set wrong diagonal
  components
- too large energies in Siesta files could result in crash, #482
- orbital quantum numbers from HSX file was wrong in v1, #462
- corrected sign for spin-Y direction, `PDOS`, `spin_moment`, #486
- RealSpaceSI for right semi-infinite directions, #475
- tbtrans files now have a separate entry in the documentation

### Changed
- removed all deprecated routines, #495
- oplist now can do in-place operations on generators
- significant performance improvement for COOP calculations,
  thanks to Susanne Leitherer for discovering the issue
- changed argument order of ElectronState.COP
- index ordering of spin and coordinate quantities are now changed to
  have these as the first indices. This ensures consistency across
  return types and allows easier handling.
  Note that non-polarized PDOS calculations now has an extra dimension
  for coherence with non-colinear spin.  (see #501)
- ensured all units are now CODATA-2018 values
- `cell_length` changed to `cell2length` with new axes argument
- enabled orbitals up to the h-shell, #491
- swapped order of `honeycomb` (`graphene` derivatives)
  lattice vectors, to ensure the vectors are following right-hand-rule, #488
- changed DIIS solver to assume the matrix is symmetric (it is)
- tbtncSileTBtrans and its derivates has changed, drastically.
  This will accommodate changes related to #477 and #478.
  Now `*_transmission` refers to energy resolved transmissions
  and `*_current` reflects bias-window integrated quantities.
  The defaults and argument order has changed drastically, so
  users should adapt their scripts depending on `sisl` version.
  A check can be made, `if sisl.__version_tuple__[:3] >= (0, 13, 0):`
- To streamline argument order the `*_ACO[OH]P` routines have changed
  `elec` and `E` argument order. This makes them compatible with
  `orbital_transmission` etc.


## [0.12.2] - 2022-5-2

### Added
- enabled parsing geometry.in files from FHIaims
- added `batched_indices` for memory-reduced location of array values
- enabled manifold extractions `sisl.physics.yield_manifolds`
- enabled center of mass for periodic systems (chooses *best* COM)
- enabled returning the overlap matrix from `berry_phase`
- added `rocksalt` @tfrederiksen
- slab geometry creations, `fcc_slab`, `bcc_slab` and `rocksalt_slab` @tfrederiksen
- added `Geometry.translate2uc` to shift everything into the unit-cell @tfrederiksen
- added `Geometry.unrepeat` to reverse `repeat` calls (and to `sgeom`)
- added `SparseGeometry.unrepeat` to reverse `repeat` calls

### Fixed
- enabled reading HSX file version 1, #432
- major performance boost for reading GULP FC files
- cleaned mixing methods and decoupled the History and Mixers
- incorrect handling of `atoms` argument in `Geometry.center` calls

### Changed
- State*.outer corrected to the same interface as State*.inner
- all `sisl.geom` geometries are now calling `optimize_nsc` if needed
- `SparseGeometry.cut` -> `SparseGeometry.untile`
  - much faster
  - many more checks to warn about wrong usage
  - `cut` is now deprecated (removed in 0.13)
  - changed the --cut flag in `sgeom` to `--untile`, deprecated flag
- enabled in/out arguments to tbt siles (easier to remember meaning)


## [0.12.1] - 2022-2-10

### Added
- return spin moment from SCF output files of Siesta
- read_fermi_level to siesta.PDOS files

### Fixed
- MacOS builds
- `sdata` handling of siesta.PDOS* files, much more versatily now
- masking import of xarray
- Fixes to sisl.viz module related to 3.10 and other details


## [0.12.0] - 2022-1-28
### Added
- Geometry.sub_orbital is added
- BrillouinZone.volume enables easy calculation of volumes for BZ integrals
- State.sub|remove are now allowed to be done inplace
- State.derivative can now correctly calculate 1st and 2nd order derivatives #406
- Enabled discontinuity jumps in band-structures (pass points as None)
- COOP and COHP calculations for eigenstates
- inverse participation ration calculations (with arbitrary q)
- origin point for mirror functionality (Geometry)
- degenerate_dir for `velocity` directions
- `State.remove` complementary to `State.sub`
- copying Dispatchers for subclasses.
- dispatchers to `Shape`
- `Spin.spinor` to get number of spinor components
- `sc` argument to `xyzSile.read_geometry` for user defined cells
- tiling a State object, #354 and #355
- replacing atoms in SparseOrbital geometries #139
- direction now accepts `abc` and `xyz` keywords to retrieve vectors depending on direction input.
- replacing atoms in SparseOrbital geometries #139
- reading from STRUCT_* files (Siesta input/output) #308
- reading the SuperCell block from fdf
- reading PAO.Basis blocks from both out and fdf files, almost complete functionality #90
- generic `transform` method for matrix transformations
- doing ufunc.reduce on SparseCSR matrices; *wrong* values for e.g. np.prod, generally be **CAUTIOUS** with reduction operations
- transposing a SparseCSR matrix
- added pymatgen conversion (Geometry.to/new.pymatgen)
- atom indexing by shapes #337

### Fixed
- `sub_orbital` allows lists of orbitals
- `berry_phase` now works for non-orthogonal basis sets (uses Lowdin transformation)
  This may require sufficiently small dk for accurateness.
- `degenerate` argument for `conductivity` to enable decoupling of states
- BandStructure.lineark now always starts from 0
- reading coordinates from siesta.out when bands are calculated #362
- complex warning for spin_moment #360 and #363
- partially fixed #102 (`wavefunction` for `fxyz` outside box, related to #365 and how origin is interpreted in the code
- non-collinear PDOS plotting
- improvement for BandStructure setup, arguments more stringent
- several fixes for `sisl.viz`; #368, #376 and #382
- empty array handlings in `_sanitize_*` #370
- ensured AtomicOrbital can be instantiated without specifying m (default to 0)
- fixed bug when copying orbitals
- fixed reading atomic labels in xsf files #402
- fixed hpc parameters #403

### Changed
- order of arguments for `nanoribbon` it was not consistent with the others
- removed cell argument in `Geometry.sub`
- removed `Sile.exist`, refer to `Sile.file` which always will be a `pathlib.Path` instance
- `berry_phase` now uses the gauge=R convention, the code became much simpler
- `BrillouinZone.parametrize` function changed interface to allow more dimensions
- `EigenStateElectron.inner` does not use the overlap matrix by default, norm2 is for
  exactly this behaviour
- changed license to MPLv2 makes toolboxes easier to contribute under different license
- renamed origo to origin, see #365
- default parallel calculations are disabled
- changed `State.align_*` routines to align `self` rather than `other`
- doc fixes for recommending `python -m pip`

### Removed
- removed keywords align for State.inner|outer, manually use `align` if required
- removed method `State.expectation`

### toolbox.btd
#### Added
- calculation of scattering states and eigenchannels
- multiple variants of scattering state methods


## [0.11.0] - 2021-2-17

- **Major addition**: plotly backend for plotting and interaction with
  output. This is still a work in progress made by Pol Febrer.
  Many thanks to @pfebrer!

- Added unzip argument to BZ.apply methods to unzip multiple
  return values, also added documentation to reflect this

- Fixed reading data-arrays from Siesta-PDOS files

- Enabled minimization method for basis information and pseudo generation

- Enabled plotting grids using the command-line

- Bug in how non-colinear matrices are dealt with, now fixed
  Thanks to Xe Hu for discovering this.

- Allowed reading the geometry for supercell HSX files
  Atomic coordinates and nsc are determined from xij arrays

- Basic implementation of Hermitian construct.
  It now ensures a correct Hermitian matrix for simple cases

- Added more return from close/within, supercell offsets
  may be queried (ret_isc)

- Added more transposing functionality for spin matrices

- Fixed wfsxSileSiesta returning proper k-points if a geometry
  is passed (i.e. reduced k-points). Otherwise warns users

- Huge performance increase for finalizing very large structures

- Fixed writing %block in fdf files

- Enabled reading Fermi level from VASP DOSCAR files

- Cleaned siesta and VASP reading of completed jobs, #287

- added Geometry.new allowing easy type-lookups to convert to Geometry
  e.g. Geometry.new("RUN.fdf") and Geometry.new(ase_atoms) automatically
  figures out which method to call and how to interpret the objects.
  added Geometry.to allowing easy type-lookups to convert to other objects
  #282

- enabled calculating supercell matrices with phases, format=sc:<format>
  returns in supercell matrix form (no, no_s)

- removed support for int and long as matrix types, only float/complex

- Enabled `sgrid` to write tables of data

- Merged spin_orbital_moment(deleted) and spin_moment with
  optional argument project

- Enabled orbital resolved velocities

- Added outSileSiesta.read_energy to read final energies in a property-dict
  (works both as a property (`energy.fermi`) and a dictionary (`energy["fermi"]`)

- Ensured ghost atoms in Siesta are handled with separate
  class, AtomGhost, #249

- Using `si.RealspaceSI` with `unfold=(1,1,1)` no longer results in `nsc` on
    the given surface hamiltonian being set to `(1,1,1)`.

- Added calculation of isosurfaces, #246

- Added `sisl.WideBandSE` for self-energies with constant
  diagonals

- Enabled more user control over categories, #242

- Improved interpolation function for Grid's, and also
  added filters

- Bugfix for periodic directions for ASE conversion, #231

- Fixed tuples for `_sanitize_atoms`, #233

- Fixed reading correct unit from deltanc files, #234

- Enabled berry-phase calculations for NC+SOC, #235

- Added tiling to Grid, #238

- Added Atoms.group_data which nicely splits an array holding
  orbital information into atomic contributions (a list since
  each sub-list may be unequal in length)

- Many small bug-fixes and performance improvements


## [0.10.0] - 2020-6-9

- Exposing sisl_toolbox as a module for external contributions
  Now stuff contributed from 3rd parties can easily be included
  in a toolbox which is a separate module.

- Changed asarray (as*) methods for SparseGeometry
  Now we have a dispatch class which enables one
  to store the behaviour as variables and then post-process

- Using `*.geom` or `geometry.atom` is now deprecated, use
  `*.geometry` and `geometry.atoms` instead (respectively)

- Added spin-rotation for density matrices, this will
  enable sisl to manipulate DM and write them for
  Siesta calculations

- Enabled all numpy.ufuncs (np.exp(H))

- Added nanoribbons construction (@tfrederiksen)

- Internal change to pathlib for files and paths

- Added velocity calculations for NC+SOC Hamiltonians

- Sparse pattern transposes of non-full matrices, fixed bug

- Changed Geometry.sort to be more diverse (this may break old code)
  This new way of sorting is way more flexible and allows very fine
  control, fixes #191, #197

- Added a bilayer geometry which can create twisted bilayers #181, #186

- Enabled VASP `*CAR` files to write/read dynamic specifications #185

- Enabled `xarray.DataArray` returning from BrillouinZone objects #182

- Several improvements to outSileSiesta.read_scf #174, #180

- A huge performance increase for data extraction in tbtncSileTbtrans
  (thanks to Gaetano Calogero for finding the bottleneck)

- Added preliminary usage of Mixers, primarily intented for extending
  sisl operations where SCF are used (may heavily change).

- Lots of small bug-fixes

- Now sisl is Python >=3.6 only, #162

This release was helped by the following committers (THANKS):

- Thomas Frederiksen
- Pol Febrer
- Jonas Lundholm Bertelsen
- Bernhard Kretz


## [0.9.8] - 2020-2-10

- fixed #160 by removing all(?) TRS k-points in a Monkhorst Pack grid

- fixed repeat for SparseGeometryOrbital #161

- changed lots of places for einsum in electron.py for increased performance

- added AHC conductivity calculations `conductivity` (not tested)

- added Berry curvature calculations `berry_flux` (not tested)

- added Overlap class to directly use overlap matrices (without having a
  second matrix).

- fixed geometry align issue when reading geometries from Siesta output #153

- fixed pickling a sparse matrix #150

- Fixed TSV.nc write-out for grid files (see poisson_explicit.py)

- Fixed fermi level calculation for non-polarized calculations

- Reverted Fermi calculation routine for more stable implementation

- fixed DynamiclMatrix reading for number of atoms not divisable by 4 #145

A huge thanks to Jonas L. B. for fixes, suggestions etc.


## [0.9.7] - 2019-9-26

- Bug-fix for reading geometries in outSiesta

- Enabled reading the fermi level from the output, fixes #126

- Enabled Siesta STM and STS output

- Fixed an inheritance issue in `axsfSile` which meant it was unusable until
  now

- Maintenance fix for looping sparse matrices.
  Now the default is to loop the sparse non-zero elements.
  If one wishes to loop all atoms/orbitals one should use `iter_orbitals()`
  NOTE: This *may* break some codes if they used loops on sparse matrices

- Fixed reading VASP CAR files with constraints (thanks to T. Frederiksen)

- Added `overlap` method to `Geometry` to find overlapping atoms
  between two geometries.

- Added Siesta LDOS charge handling

- Changed edges method to not exclude it-self by default.
  This is because it is not intuitive given the default exclude=None

  Note: this may break compatibility with other software/scripts.

- Added mulliken charge calculations and orbital angular momentum
  for SO DM, fixes #136

- Fixed reading overlap matrix in conjunction with DM from fdf-sile

- Performance increase for the real-space self-energy calculations

- Fixed transposing of the spin-box for NC and SO matrices

- Enabled TRS handler for SO matrices, fixes #125

- Enabled better b-casting assignments for sparse-matrices, fixes #134

- Upgraded documentation to a layout that obeys numpydoc

- Fixed reading ASE xyz outputs, thanksto JL. Bertelsen,

- Fixed a typo in fdf reading onlyS, thanks to JL. Bertelsen, #135

- Enabled reading arbitrary self-energy by requesting an energy and k-point
  from TSGF files.

- Upgraded handling of TBT.*.nc files to conform with the >=Siesta-4.1-b5
  releases where all files contain the same device + electrode meta-data.

- Deprecated TBTGFSileTBtrans (use tbtgfSileTBtrans instead)

- Forced align=False in inner such that users should take care of this

- Added align_norm to swap states such that they more or less
  correspond to the same band (which should have a closer residual
  for on-site coefficients).

- Removed norm2 and made norm equal to norm2 for states. This is
  the more natural thing, besides. Doing norm() ** 0.5 shouldn't be
  too much of a problem.


## [0.9.6] - 2019-6-18

- Officially added real-space self-energy calculations

- Cleaned TBT vs. PHT for class name structures

- Bugfix for reading MD output from Siesta out-files #130

- Bugfix for tbtse files when requesting pivoting indices using this
  combination ``in_device=True, sort=False`` which in most cases
  return wrong indices, thanks to J. Bertelsen for bug-find!

- Added several routines for retrieving transposed coupling elements.
  When having connections `i -> j` it may be beneficial to easily get
  the transposed connection `j -> i` by taking into account the
  supercell. `Geometry.a2transpose` enables this functionality making
  construct functions much simpler when having edges/boundaries.

- Bug-fix for reading white-space prefixed keywords in XSF files, #127

- Performance increase for self-energy calculations for very small
  systems

- Huge memory reduction for `Geometry.o2a` with very large system

- Enabled pickling on `BrillouinZone` objects

- Added `spin_moment` to `Hamiltonian`

- Removed ``rotate[abc]`` methods since they were cluttering the name-space
  Codes should simply replace with:

     >>> geometry.rotate(angle, geometry.cell[{012}, :], *)

  for the same effect.

- Finally removed deprecated `write_geom` from the API

- Enabled calculation of ``<S^2>`` for spin-polarized calculations, this
  may be used for calculating spin-contaminations

- added checks for `SparseCSR` to disallow out-of-bounds keys

- Bug fixed for reading POSCAR files from VASP (only when multiple species are
  used in a non-ordered fashion)

- added `sisl` command line utility, it is exactly the same as `sdata`

- Enabled pickling sparse matrices, this allows dask usage of sparse matrices

- Performance increase for sparse matrix handling

- Fixed a problem with Fortran IO + Jupyter notebooks, now the file-handles
  are re-used if a code block is terminated before closing the file

- Added `SparseOrbital` `append` + `transpose`
  This enables appending Hamiltonian's (append) and makes hermiticity
  checks possible (transpose)

- Enabled complex averaged calculations using `oplist`
  The `oplist` object is a container allowing inter-element operations

      >>> l1 = oplist([0, 1])
      >>> l2 = oplist([2, 3])
      >>> l = l1 + l2
      >>> print(l)
      [2, 4]

  This is extremely handy for `BrillouinZone.asaverage`/`assum` when calculating
  multiple values using `eigenstate` objects.

- Added reflection calculation to `tbtncSileTBtrans`

- Added more distribution functions (step and heaviside)

- Removed numpy deprecated class numpy.matrix, now everything is array

- Removed possibility of using `kavg=list(...)` due to complexity, now single
  `kavg` requests are *not* k-averaged.

- Bugfix in calculating `shot_noise`, `noise_power` and `fano` factors in `tbtncSileSiesta`
  They were only correct for Gamma-point calculations

- Fixed `*.EIG` `sdata` processing when using `--dos`

- Fixed reading geometries from grids from VASP (grid values were correct)

- Toolboxes:

  * Added a toolbox to calculate the Poisson solution for arbitrary
    electrodes for TranSiesta


## [0.9.5] - 2018-11-12

- Fixed temperature for phonon output pht*nc files

- Added tbtprojncSileTBtrans sile for analyzing projected transmissions

- Removed deprecated dhSileTBtrans

- Bug fix for binary grid files with Siesta and also reads using fdf-files

- Changed default self-energy eta values to 1e-4 eV

- Added Zak-phase calculations (thanks to T. Frederiksen)

- Updated lots of State methods

- added Bloch expansion class which can expand any method

- self-energy calculations:
  - Much faster
  - enabled left/right self-energies in one method

- fixed AtomicOrbital copies

- enabled TSGF reads

- Added noise-power calculations for TBT.nc files

- Fixed TBT.SE.nc files, units and scattering matrix retrieval

- added more VASP files


## [0.9.4] - 2018-8-4

- Fixes for the GULP dynamical matrix reads

- Enabled preliminary reads of OpenMX input file

- Enabled DOS calculation for the eigenvalue files

- Added Berry-phase calculation for orthogonal basis sets

- Added velocity calculation of electronic eigenstates

- Enabled effective mass tensor in electronic eigenstates (un-tested)

- High performance increase by moving stuff to Cython.

- Added Siesta interaction tutorials

- Added orthogonality checks when reading sparse matrices

- Lots of fixes for the fdf-file

- Added Mulliken calculation in DensityMatrix/EnergyDensityMatrix

- Enabled reading phonons from FC files

- Added named-groups which enables accessing groups of atoms by names.

      Geometry['Hello'] = [2, 3, 4]

- Changed Hessian to DynamicalMatrix to clarify the units

- Added new units class to handle complex units.

- Enabled a Phonon class to calculate group velocities of phonons, DOS and PDOS,
  displacements

- Bug-fixes for Siesta binary writes, now the supercell format is *always*
  Siesta compliant.

- Enabled replacing k-points in MonkhorstPack grids.

- Enabled calculation of band-velocities from eigenstates

- Made better progress-bars. Using eta= now relies on tqdm
  It is however still an optional dependency.

- Fixed Gamma-point periodic wavefunction storage.
  Creating grids with wave-functions is fully functional
  for arbitrarily big supercells.

- BrillouinZone objects:

  - Renamed PathBZ to BandStructure

  - Renamed MonkhorstPackBZ to MonkhorstPack

  - Enabled MonkhorstPack symmetry. This will reduce the number of
    k-points to roughly half (note symmetry is by default *on*)

  - Forced MonkhorstPack to create a k-grid which is Gamma centered

- Shapes (backwards compatibility broken)

  - Complete re-write of Shapes

  - Skewed Cuboids, Ellipsoids

  - Set combinations of Shapes (unions, difference sets, etc.)

- Grid

  - Enabled Grid.index for shapes.

  - Fixed grid initialization to create grid spacings fixed by a real.
    I.e. the voxel spacing.


        >>> Grid([10, 10, 10]) # 10 points per lattice vector
        >>> Grid(0.1) # 0.1 Angstrom spacing

  - Enabled plotting wavefunctions on grids.

  - Enabled plotting charge density on grids.

- Enabled tqdm usage for progressbar. It is fast and easy to use
  and a small requirement. (still optional)

- Added intrinsic Sisl exceptions which will be used throughout
  (at some point)

- Removed deprecated TightBinding class (use Hamiltonian instead)

- Added many SislWarning raises which are used to notify the user of
  potentially important things (say if sisl knows there should be a unit
  associated but it couldn't find it).

- Added TSDE file reading in sisl.

- Siesta reading of grid-related data is now much *smarter*. It will
  try and recognize the units of the data so the units become sisl
  intrinsics (Ry -> eV, Bohr -> Ang, etc.).
  This means that typically one does not need to do manual unit-conversion.
  There are however a few cases where sisl cannot figure out the
  units. Particularly if the files are renamed.

- Added a new class EigenSystem which holds information regarding
  eigenvalues and eigenvectors.

  - Currently an EigenState class is also enabled which can currently
    be used to calculate wavefunctions, DOS, PDOS and more to come.

- Fixed lots of bugs in fdf-reading quantities.
  Now one is also able to read Hamiltonian and other physical
  quantities from the fdf-object directly. There is pre-defined
  orders of which files to read from if there are multiple files
  eligeble.

  Reading the geometry now defaults to the fdf file, but one can query
  the output files by a boolean.

- Enabled PDOS calculations for the Hamiltonian. Together
  with the MonkhorstPack class one can easily calculate
  k-averaged PDOS quantities.

- Fixed cube reading/writing of multi-column data.

- Added siesta PDOS xml parsing, currently this is only scriptable
  but it manages easy extraction of quantities without the PDOSXML utility.
  This also enables retrieving the PDOS as an xarray.DataArray.

- Fixed a bug in writing XV files (only for -100/-200 species)

- TBtrans / TBT.nc file:

  - Added TBT.SE.nc file to enable easy extraction of self-energies
    from TBtrans

  - Added COOP and COHP extraction to the TBT.nc files.

  - Added DM and ADM extraction to the TBT.nc files.

  - Reorganized the TBtrans netcdf files (internal changes only)

  - Added shot-noise calculation (and Fano factor). Currently un-tested!

- Several added files


## [0.9.3] - 2018-8-4


## [0.9.2] - 2017-10-25

- Various minor bug-fixes


## [0.9.1] - 2017-10-23

- Fixed scaling of bond-currents in case 'all' is used, makes comparison
  with '+' and '-' easier.

- Updated defaults in bond_current to '+' such that only forward
  going electrons are captured.

- Updated defaults in vector_current to '+' such that only forward
  going electrons are captured.


## [0.9.0] - 2017-10-16

- Enabled reading a tabular data-file

- Lots of updates to the spin-class. It should now be more coherent.

- Added rij and Rij to the sparse_geometry classes to extract orbital or
  atomic distance matrices (returing the same sparsity pattern).

- Renamed `which` keyword in `Geometry.center` to `what`

- Added uniq keyword to o2a for better handling of orbitals -> atoms.

- Fixed a performance bottleneck issue related to the `scipy.linalg.solve`
  routine which was changed since 0.19.0.

- Changed internal testing scheme to `pytest`

- Lots of bug-fixes here and there

- Geometry files used in the command-line has updated these arguments:

   - tile
   - repeat
   - rotate

  The order of the arguments are interchanged to be similar to the
  scripting capabilities.

  Also fixed an issue related to moving atoms into the unit-cell.

- Enabled deleting supercell elements of a sparse Geometry. This
  will come in handy when calculating the self-energies and Green
  functions. I.e. Hamiltonian.set_nsc(...) will truncate entries
  based on the new supercell.

- Preliminary testing of reading Siesta binary output (.RHO, .VT, etc.)

- Added parsing the Siesta EIG file (easy plotting, reading in Python)

- Changed interface for BrillouinZone objects.
  Now a BrillouinZone accepts any object which has cell/rcell entries.
  Any function call on the BrillouinZone object will transfer the call to the
  passed object and evaluate that function for all k-points in the BrillouinZone.

- sisl.io.siesta.tbtrans

  * Added current calculator to TBT.nc sile to calculate the current as TBtrans
    does it (this requires the latest commit in SIESTA which defines the
    chemical potential and electronic structure of *all* electrodes).

  * Bug-fixes for TBT.nc sile, the bond-currents for multi-orbital systems
    were in some cases wrong.

  * Huge performance increase for TBT.nc data processing. Now the majority
    of routines are based on array-indexing, rather than sparse loops.

  * Changed the DOS retrieval functions to be more flexible. The default is
    now to return the summed DOS across the selected atoms.

  * Added a TBTGFSileSiesta which enables one to create _external_ self-energies
    to be read in by TBtrans (complete electrode control).

  * Added `deltancSileSiesta` as a replacement for `dHncSileSiesta`, TBtrans 4.1b4
    will have two delta terms, dH (adds to bond-currents) and dSigma (does not
    add to bond-currents).

  * BEWARE, lots of defaults has changed in this release.

- Hamiltonian.tile is now even faster, only utilizing
  intrinsic numpy array functionality.

- Greatly speeded up Hamiltonian.remove/sub functions.
  Now there are no for-loops in the remove/sub routines which
  will greatly increase performance.
  It will now be much faster to generate the Hamiltonian for
  a small reference cell, tile/repeat it, remove atoms.


## [0.8.5] - 2017-7-21

- Added the following routines:

  * `SuperCell.fit` routine to determine a new supercell object
    such that a given set of coordinates are all within AND
    periodic in the new supercell.
  * `SuperCell.parallel` to check whether two objects have parallel
    latticevectors.
  * `Geometry.distance` returns a list of distances from a given
    set of atoms. I.e. to determine a set of distances required for
    a subsequent close call. This routine can also be used to group
    neighbouring atoms in a common fashion.
  * `Geometry.optimize_nsc` loops all atoms and minimizes `nsc` in case
    one is not sure of the interaction range.
  * `Hamiltonian.shift` enables the shift of the entire electronic structure
    Fermi-level.
  * Added new flag to `Hamiltonian.Hk` routines
    ``format={'csr', 'array', 'dense', ...}``
    to ensure a consistent return of the data-type.

- Bug fix for dHncSileSiesta for multiple levels.

- Performance boost for the sub and remove functions for the
  Hamiltonian objects. Instead of creating the geometry first,
  it may now be much faster to generate the small Hamiltonian,
  tile -> repeat -> sub -> remove.

- Performance boost for the tile and repeat functions for the
  Hamiltonian objects. They are now the preferred method for creating
  large systems.

- Bug fixed when having extremely long atomic ranges and using tile/repeat.
  The number of supercells was too large.
  It did not affect anything, but it was inconsistent.

- Enabled reading the density matrix and energy density matrix from siesta.

- Addition of a PerformanceSelector class which enables a dynamic
  selection of the best routine.

  Currently this is enabled in the SparseOrbitalBZ class where
  constructing a matrix @ k can be done in numerous ways.

- Bug fixed in supercell specification of the Hamiltonian:

      >>> H[io, jo, (-1, 0, 0)]

  now works in all cases.

- Spin-orbit H(k) has been enabled

- Fixed reading the <>.nc file from SIESTA, the non-zero elements count was
  wrong.

- Now H(k) has been tested for non-colinear and spin-orbit coupling and
  one can now use sisl to perform non-colinear and spin-orbit coupling
  calculations.

- API change, all dR keywords has been changed to R for consistency and
  reduction of ambiguity.
  Also the `Atoms.dR` is now referred to as `Atoms.maxR()` to indicate
  its meaning.

  This may break old scripts if one use the `dR` keyword in arguments.


## [0.8.4] - 2017-6-11

- Added BrillouinZone class to easily create BrillouinZone plots etc.
  When calculating the eigenspectrum of a Hamiltonian one may pass
  the BrillouinZone object instead of the k-point to retrieve all
  eigenvalues for the k-points in the BrillouinZone object.
  Say for a PathBZ one can now easily retrieve the band-structure.

- Enabled specification of Hamiltonian connections across supercells via
  a tuple index (as the last index):

      >>> H[io, jo, (-1, 0, 0)]

  Thus connecting orbital `io` and `jo` across the -1 first lattice vector

- Enabled tbtrans files to attach a geometry (to get correct species).

- API change of:

      read/write_geom => read/write_geometry
      read/write_sc => read/write_supercell
      read/write_es => read/write_hamiltonian

  Moved `quantity` to `physics`.

- Enabled slice deletion in `SparseCSR`

  Enabled eliminate_zeros() to remove unneeded values.

- Added ScaleUp compatibility. sisl now acceps ScaleUp files which is
  a 2nd principles code for large scale calculations using Wannier
  functions.

- Added Hamiltonian.sub/remove/tile for easy extension of Hamiltonian
  without having to construct the larger geometries.
  This should speed up the creation of really large structures
  as one may then simply "update" the Hamiltonian elements subsequently.


## [0.8.3] - 2017-4-5

- Fixed bug in __write_default (should have been _write_default)

- API change in `close` functions, now ret_coord => ret_xyz,
  ret_dist => ret_rij

- Added `SparseCSR` math operations work on other `SparseCSR` matrices
  Thus one may now do:

      >>> a, b = SparseCSR(...), SparseCSR(...)
      >>> aMb, aPb = a * b, a + b

  Which makes many things much easier.
  If this is used, you are encouraged to assert that the math is correct.
  Currently are the routines largely untested. Assistance is greatly appreciated
  in creating tests.

- Geometries now _always_ create a supercell. This was not the case when
  an atom with no defined orbital radius was used. Now this returns a
  supercell with 10 A of vacuum along each Cartesian direction.


## [0.8.2] - 2017-3-31

- Fixed reading _hr.dat from Wannier90, now the band-structure of
  SrTiO3 (Junquera's test example) is correct.

- Speeded up tbtrans.py analyzing methods enourmously by introducing
  faster sparse iterators. Now one can easily perform data-analysis on
  systems in excess of 10.000 atoms very fast.

- Added the TBT.AV.nc file which is meant to be created by `sisl` from
  the TBT.nc files (i.e. create the k-averaged output).
  This enables users to run tbtrans, create the k-averaged output, and
  then delete the old file to heavily reduce disk-usage.

  An example:

      tbtrans RUN.fdf > TBT.out
      sdata siesta.TBT.nc --tbt-av
      rm siesta.TBT.nc

  after this `siesta.TBT.AV.nc` exists will all k-averaged quantites.
  If one is not interested in k-resolved quantities this may be very interesting.

- Updated the TBT.nc sile for improved readability.

- Easier script data-extraction from TBT.nc files due to easier conversion
  between atomic indices and pivoting orbitals.

  For this:

  * a2p
    returns the pivoting indices for the given atoms (complete set)
  * o2p
    returns the pivoting indices for the given orbitals

  * Added `atom` keyword for retrieving DOS for a given set of atoms

  * `sdata` and `TBT.nc` files now enable the creation of the TBT.AV.nc file
    which is the k-averaged file of TBT.nc

- Faster bond-current algorithms (faster iterator)

- Initial template for TBT.Proj files for sdata processing

- Geometry:

  * Enabled multiplying geometries with integers to emulate `repeat` or
    `tile` functions:

        >>> geometry * 2 == geometry.tile(2, 0).tile(2, 1).tile(2, 2)
        >>> geometry * [2, 1, 2] == geometry.tile(2, 0).tile(2, 2)
        >>> geometry * [2, 2] == geometry.tile(2, 2)
        >>> geometry * ([2, 1, 2], 'repeat') == geometry.repeat(2, 0).repeat(2, 2)
        >>> geometry * ([2, 1, 2], 'r') == geometry.repeat(2, 0).repeat(2, 2)
        >>> geometry * ([2, 0], 'r') == geometry.repeat(2, 0)
        >>> geometry * ([2, 2], 'r') == geometry.repeat(2, 2)

    This may be considered an advanced feature but useful nonetheless.

  * Enabled "adding" geometries in a similar way as multiplication
    I.e. the following applies:

        >>> A + B == A.add(B)
        >>> A + (B, 1) == A.append(B, 1)
        >>> A + (B, 2) == A.append(B, 2)
        >>> (A, 1) + B == A.prepend(B, 1)

  * Added `origo` and `atom` argument to rotation functions. Previously this could be
    accomblished by:

        rotated = geometry.move(-origo).rotate(...).move(origo)

    while now it is:

        rotated = geometry.rotate(..., origo=origo)

    The origo argument may also be a single integer in which case the rotation
    is around atom `origo`.

    Lastly the `atom` argument enables only rotating a sub-set of atoms.

  * Geometry[..] is now calling axyz if `..` is pure indices, if it is
    a `slice` it does not work with super-cell indices

  * Added `rij` functions to the Geometry for retrieving distances
    between two atoms (`orij` for orbitals)

  * Renamed iter_linear to iter

  * Added argument to iter_species for only looping certain atomic indices

  * Added iter_orbitals which returns an iterator with atomic _and_ associated
    orbitals.
    The orbitals are with respect to the local orbital indices on the given atom

    ```
    >>> for ia, io in Geometry.iter_orbitals():
    >>>     Geometry.atom[ia].R[io]
    ```

    works, while

    ```
    >>> for ia, io in Geometry.iter_orbitals(local=False):
    >>>     Geometry.atom[ia].R[io]
    ```

    does not work because `io` is globally defined.

  * Changed argument name for `coords`, `atom` instead of the
    old `idx`.

  * Renamed function `axyzsc` to `axyz`

- SparseCSR:

  * Added `iter_nnz(i=None)` which loops on sparse elements connecting to
    row `i` (or default to loop on all rows and columns).

  * `ispmatrix` to iterate through a `scipy.sparse.*_matrix` (and the `SparseCSR`
    matrix).

- Hamiltonian:

  * Added `iter_nnz` which is the `Hamiltonian` equivalent of `SparseCSR.iter_nnz`.
    It enables explicit looping on atomic couplings, or orbital couplings.
    I.e. one may specify a subset of atoms or orbitals to loop over.

  * Preliminary implementation of the non-collinear spin-case. Needs testing.


## [0.8.1] - 2017-2-23

- Fix a bug when reading non-Gamma TSHS files, now the
  supercell information is correct.

- tbtncSileSiesta now distinguishes between:
  electronic_temperature [K] and kT [eV]
  where the units are not the same.

- Fixed TBT_DN.nc TBT_UP.nc detection as a `Sile`

- Added information printout for the TBT.nc files

       sdata siesta.TBT.nc --info

  will print out what information is contained in the file.

- `Atoms` overhauled with a lot of the utility routines
  inherent to the `Geometry` object.
  It is now much faster to perform operations on this
  object.

- The FDF sile now allows setting and retrieving variables
  from the fdf file. Hence one may now set specific
  fdf flags via:

       sdata RUN.fdf --set SolutionMethod Transiesta

- Changed default output precision for TXT files to .8f.
  Additionally one may use flag `--format` in `sgeom` to
  define the precision.

- `Shape` have been added. There are now several Shapes
  which may be used to easily find atoms within a given Shape.
  This should in principle allow construction of very complex Shapes
  and easier construction of complex Hamiltonians


## [0.8.0] - 2017-1-7

This release introduces many API changes and a much more stream-lined
interface for interacting with sisl.

You are heavily encouraged to update your distribution.

Here is a compressed list of changes:

- sdata is now an input AND output dependent command.
  It first reads the input and output files, in a first run, then
  it determines the options for the given set of files.
  Secondly, the sdata command uses "position dependent" options.
  This means that changing the order of options may change the output.
- tbtncSile

  * Correct vector currents (for xsf files)
  * bug-fix for Gamma-only calculations
  * returned DOS is now correctly in 1/eV (older versions returned 1/Ry)
  * fixed sdata atomic[orbital] ranges such that, e.g. `--atom [1-2][3-5]`
    (for atom 1 and 2 and only orbitals 3, 4 and 5 on those atoms.)
  * DOS queries now has an extra argument (E) which returns only for the
    given energy.
  * When storing tables in sdata this now adds information regarding
    each column at the top (instead of at the bottom).
    Furthermore, the information is more descriptive

- Changed all `square` named arguments to `orthogonal`
- Added nsc field to xyz files (to retain number of supercells)
- Added `move` function for geometry (same as translate)
- Added `prepend` function, equivalent to `append`, but adding the
  atoms in the beginning instead of the end
- Fixed many bugs related to the use of Python-ranges (as opposed to numpy ranges)
- SparseCSR now enables operations:

      a = SparseCSR(...)
      a = a * 2 + 2

  is now viable. This enables easy scaling, translation etc. using the
  sparse matrix format (very handy for magnetic fields).
- Enabled `del` for SparseCSR, i.e. `del SparseCSR(..)[0, 1]` will
  remove the element, completely.
- Enabled reading of the TSHS file from SIESTA 4.1, now we may easily interact
  with SIESTA.
- Moved version.py to info.py
- Moved scripts to `entry_points`, this makes scripts intrinsic in the module
  and one may import and use the commands as their command-line equivalents.
- Hamiltonian.construct now takes a single argument which is the function
  for the inner loop.
  The old behaviour may be achieved by doing either:

      >>> func = Hamiltonian.create_construct(R, param)
      >>> Hamiltonian.construct(func)

  or

      >>> Hamiltonian.construct((R, param))

- The atoms contained in the Geometry are now not duplicated in case of many
  similar Atom objects. This should reduce overhead and increase throughput.
  However, the efficiency is not optimal yet.
- Added many more tests, thus further stabilizing sisl

  I would really like help with creating more tests!
  Please help if you can!

<!--
# Local Variables:
# mode: text
# comment-column: 0
# tab-width: 2
# End:
--><|MERGE_RESOLUTION|>--- conflicted
+++ resolved
@@ -8,7 +8,6 @@
 
 ## [0.14.4] - YYYY-MM-DD
 
-<<<<<<< HEAD
 ### Added
 - enabled `Grid.to|new` with the most basic stuff
   str|Path|Grid|pyamg
@@ -20,13 +19,10 @@
 ### Fixed
 - enabled slicing in matrix assignments, #650
 - changed `Shape.volume()` to `Shape.volume` 
+- growth direction for zigzag heteroribbons
 
 ### Changed
 - `vacuum` is now an optional parameter for all ribbon structures
-=======
-### Fixed
-- growth direction for zigzag heteroribbons
->>>>>>> 9d9fc1da
 
 
 ## [0.14.3] - 2023-11-07
